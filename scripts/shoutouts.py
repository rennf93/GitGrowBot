#!/usr/bin/env python3

import os
import json
from pathlib import Path

<<<<<<< HEAD
STATE_FILE = Path(".github/state/stars.json")
OUTPUT_DIR = Path(".github/state")
WELCOME_FILE = OUTPUT_DIR / "welcome_comments.md"
FAREWELL_FILE = OUTPUT_DIR / "farewell_comments.md"
REPO = os.environ["GITHUB_REPOSITORY"]
HEADERS = {"Accept": "application/vnd.github+json"}

import requests

def get_stargazers():
    stargazers = set()
    page = 1
    while True:
        url = f"https://api.github.com/repos/{REPO}/stargazers?per_page=100&page={page}"
        resp = requests.get(url, headers=HEADERS)
        data = resp.json()
        if not isinstance(data, list) or not data:
            break
        stargazers |= {user["login"] for user in data}
        if len(data) < 100:
            break
        page += 1
    return stargazers

# Load previous state
if STATE_FILE.exists():
    with open(STATE_FILE, "r") as f:
        previous_stars = set(json.load(f))
else:
    previous_stars = set()

# Fetch current stargazers
current_stars = get_stargazers()

# Detect changes
new_stars = current_stars - previous_stars
lost_stars = previous_stars - current_stars

# Output messages
OUTPUT_DIR.mkdir(parents=True, exist_ok=True)

if new_stars:
    welcome_msg = (
        "# 🌟 **New stargazers detected!**\n"
        "Welcome aboard and thank you for your interest: "
        + ", ".join(f"@{u}" for u in sorted(new_stars))
=======
# ─── Config ───────────────────────────────────────────────────────────────────
DISCUSSION_NUMBER = int(os.environ["WELCOME_DISCUSSION_ID"])
TOKEN             = os.environ["PAT_TOKEN"]
REPO              = os.environ["GITHUB_REPOSITORY"]
owner, repo_name  = REPO.split("/")
STATE_FILE        = Path(".github/state/stars.json")
GRAPHQL_URL       = "https://api.github.com/graphql"

# ─── GitHub client ────────────────────────────────────────────────────────────
gh   = Github(TOKEN)
repo = gh.get_repo(REPO)

# ─── 1. Load previous state ────────────────────────────────────────────────────
STATE_FILE.parent.mkdir(parents=True, exist_ok=True)
seen = set(json.loads(STATE_FILE.read_text())["stars"]) if STATE_FILE.exists() else set()

# ─── 2. Fetch stargazers & diff ───────────────────────────────────────────────
current   = {u.login.lower() for u in repo.get_stargazers()}
new_stars = sorted(current - seen)
un_stars  = sorted(seen    - current)

# ─── GraphQL helpers ───────────────────────────────────────────────────────────
def graphql(query: str, variables: dict):
    resp = requests.post(
        GRAPHQL_URL,
        headers={
            "Authorization": f"bearer {TOKEN}",
            "Accept":        "application/vnd.github.v3+json",
        },
        json={"query": query, "variables": variables},
    )
    resp.raise_for_status()
    return resp.json()

def get_discussion_node_id():
    q = """
    query($owner:String!,$name:String!,$number:Int!) {
      repository(owner:$owner,name:$name) {
        discussion(number:$number) { id }
      }
    }
    """
    v = {"owner": owner, "name": repo_name, "number": DISCUSSION_NUMBER}
    data = graphql(q, v)
    return data["data"]["repository"]["discussion"]["id"]

DISCUSSION_NODE_ID = get_discussion_node_id()

def post(msg: str):
    m = """
    mutation($input:AddDiscussionCommentInput!) {
      addDiscussionComment(input:$input) {
        comment { id }
      }
    }
    """
    v = {"input": {"subjectId": DISCUSSION_NODE_ID, "body": msg}}
    graphql(m, v)

# ─── 3. Post your original messages ────────────────────────────────────────────
if new_stars:
    msg = (
        "🎉 **A sky full of new stars!** 🌟 Welcome aboard: "
        + ", ".join(f"@{u}" for u in new_stars)
>>>>>>> 676094f5
        + "\n\n"
        "You've been added to the active users follow list `(usernames.txt)`. Glad to have you here! 😸 \n\n"
        "> _L'amitié naît d'une mutuelle estime et s'entretient moins par les bienfaits que par l'honnêteté._\n"
        "> — **Étienne de La Boétie**"
    )
    with open(WELCOME_FILE, "w") as f:
        f.write(welcome_msg)
else:
    WELCOME_FILE.unlink(missing_ok=True)

<<<<<<< HEAD
if lost_stars:
    farewell_msg = (
        "# 💔 **Oh no, stars fading away...**\n"
        + ", ".join(f"@{u}" for u in sorted(lost_stars))
        + " unstarred GitGrowBot.\n\n"
        "Your support was appreciated. We've removed you from the users follow list, but you're welcome back anytime.\n\n"
        "> _Rien ne se perd, rien ne se crée, tout se transforme._\n"
        "> — **Antoine Lavoisier**"
=======
if un_stars:
    msg = (
        "👋 **Oh no, stars fading away...** We'll miss you: "
        + ", ".join(f"@{u}" for u in un_stars)
        + "\n\n"
        "> _I don't care, go on and tear me apart_\n"
        "> _I don't care if you do_\n"
        "> _'Cause in a sky, 'cause in a sky full of stars_\n"
        "> _I think I saw you..._\n\n"
        "We've removed you from the list, but you're always welcome back!"
>>>>>>> 676094f5
    )
    with open(FAREWELL_FILE, "w") as f:
        f.write(farewell_msg)
else:
    FAREWELL_FILE.unlink(missing_ok=True)

# Save new state
with open(STATE_FILE, "w") as f:
    json.dump(sorted(current_stars), f, indent=2)<|MERGE_RESOLUTION|>--- conflicted
+++ resolved
@@ -3,16 +3,14 @@
 import os
 import json
 from pathlib import Path
+import requests
 
-<<<<<<< HEAD
 STATE_FILE = Path(".github/state/stars.json")
 OUTPUT_DIR = Path(".github/state")
 WELCOME_FILE = OUTPUT_DIR / "welcome_comments.md"
 FAREWELL_FILE = OUTPUT_DIR / "farewell_comments.md"
 REPO = os.environ["GITHUB_REPOSITORY"]
 HEADERS = {"Accept": "application/vnd.github+json"}
-
-import requests
 
 def get_stargazers():
     stargazers = set()
@@ -51,72 +49,6 @@
         "# 🌟 **New stargazers detected!**\n"
         "Welcome aboard and thank you for your interest: "
         + ", ".join(f"@{u}" for u in sorted(new_stars))
-=======
-# ─── Config ───────────────────────────────────────────────────────────────────
-DISCUSSION_NUMBER = int(os.environ["WELCOME_DISCUSSION_ID"])
-TOKEN             = os.environ["PAT_TOKEN"]
-REPO              = os.environ["GITHUB_REPOSITORY"]
-owner, repo_name  = REPO.split("/")
-STATE_FILE        = Path(".github/state/stars.json")
-GRAPHQL_URL       = "https://api.github.com/graphql"
-
-# ─── GitHub client ────────────────────────────────────────────────────────────
-gh   = Github(TOKEN)
-repo = gh.get_repo(REPO)
-
-# ─── 1. Load previous state ────────────────────────────────────────────────────
-STATE_FILE.parent.mkdir(parents=True, exist_ok=True)
-seen = set(json.loads(STATE_FILE.read_text())["stars"]) if STATE_FILE.exists() else set()
-
-# ─── 2. Fetch stargazers & diff ───────────────────────────────────────────────
-current   = {u.login.lower() for u in repo.get_stargazers()}
-new_stars = sorted(current - seen)
-un_stars  = sorted(seen    - current)
-
-# ─── GraphQL helpers ───────────────────────────────────────────────────────────
-def graphql(query: str, variables: dict):
-    resp = requests.post(
-        GRAPHQL_URL,
-        headers={
-            "Authorization": f"bearer {TOKEN}",
-            "Accept":        "application/vnd.github.v3+json",
-        },
-        json={"query": query, "variables": variables},
-    )
-    resp.raise_for_status()
-    return resp.json()
-
-def get_discussion_node_id():
-    q = """
-    query($owner:String!,$name:String!,$number:Int!) {
-      repository(owner:$owner,name:$name) {
-        discussion(number:$number) { id }
-      }
-    }
-    """
-    v = {"owner": owner, "name": repo_name, "number": DISCUSSION_NUMBER}
-    data = graphql(q, v)
-    return data["data"]["repository"]["discussion"]["id"]
-
-DISCUSSION_NODE_ID = get_discussion_node_id()
-
-def post(msg: str):
-    m = """
-    mutation($input:AddDiscussionCommentInput!) {
-      addDiscussionComment(input:$input) {
-        comment { id }
-      }
-    }
-    """
-    v = {"input": {"subjectId": DISCUSSION_NODE_ID, "body": msg}}
-    graphql(m, v)
-
-# ─── 3. Post your original messages ────────────────────────────────────────────
-if new_stars:
-    msg = (
-        "🎉 **A sky full of new stars!** 🌟 Welcome aboard: "
-        + ", ".join(f"@{u}" for u in new_stars)
->>>>>>> 676094f5
         + "\n\n"
         "You've been added to the active users follow list `(usernames.txt)`. Glad to have you here! 😸 \n\n"
         "> _L'amitié naît d'une mutuelle estime et s'entretient moins par les bienfaits que par l'honnêteté._\n"
@@ -127,7 +59,6 @@
 else:
     WELCOME_FILE.unlink(missing_ok=True)
 
-<<<<<<< HEAD
 if lost_stars:
     farewell_msg = (
         "# 💔 **Oh no, stars fading away...**\n"
@@ -136,18 +67,6 @@
         "Your support was appreciated. We've removed you from the users follow list, but you're welcome back anytime.\n\n"
         "> _Rien ne se perd, rien ne se crée, tout se transforme._\n"
         "> — **Antoine Lavoisier**"
-=======
-if un_stars:
-    msg = (
-        "👋 **Oh no, stars fading away...** We'll miss you: "
-        + ", ".join(f"@{u}" for u in un_stars)
-        + "\n\n"
-        "> _I don't care, go on and tear me apart_\n"
-        "> _I don't care if you do_\n"
-        "> _'Cause in a sky, 'cause in a sky full of stars_\n"
-        "> _I think I saw you..._\n\n"
-        "We've removed you from the list, but you're always welcome back!"
->>>>>>> 676094f5
     )
     with open(FAREWELL_FILE, "w") as f:
         f.write(farewell_msg)
